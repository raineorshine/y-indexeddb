import * as Y from 'yjs'
import * as idb from 'lib0/indexeddb'
import * as promise from 'lib0/promise'
import { Observable } from 'lib0/observable'

const dbname = 'y-indexeddb'
const customStoreName = 'custom'
const updatesStoreName = 'updates'

// A promiseed IDBDatabase connection. Opened once when first constructed, then kept open. */
/** @type {Promise<IDBDatabase> | undefined} */
let dbpromise

// A cached IDBDatabase instance from the resolved dbpromise. Used by synchronous functions like fetchUpdates that assume the db has already been opened.
/** @type {IDBDatabase | undefined} */
let dbcached

export const PREFERRED_TRIM_SIZE = 500

/**
 * Creates an IDBKeyRange for the name,id index on the updates object store that includes all updates for the Doc with the given name.
 * @param {string} name
 */
const keyRangeIndexAll = name => idb.createIDBKeyRangeBound([name], [name, []], false, false)

/**
 * Creates an IDBKeyRange for the name,id index on the updates object store that includes updates for the Doc with the given name from the given lower bound update key to the latest update.
 * @param {string} name
 * @param {number} lower
 * @param {boolean} lowerOpen
 */
const keyRangeIndexLowerBound = (name, lower, lowerOpen) => idb.createIDBKeyRangeBound([name, lower], [name, []], lowerOpen, false)

/**
 * Creates an IDBKeyRange for the name,id index on the updates object store that includes updates for the Doc with the given name starting from the oldest update to the given upper bound update key.
 * @param {string} name
 * @param {number} upper
 * @param {boolean} upperOpen
 */
const keyRangeIndexUpperBound = (name, upper, upperOpen) => idb.createIDBKeyRangeBound([name], [name, upper], false, upperOpen)

/**
 * @param {IndexeddbPersistence} idbPersistence
 * @param {function(IDBObjectStore):void} [beforeApplyUpdatesCallback]
 * @param {function(IDBObjectStore):void} [afterApplyUpdatesCallback]
 */
<<<<<<< HEAD
export const fetchUpdates = async (idbPersistence, beforeApplyUpdatesCallback) => {
  const [updatesStore] = idb.transact(/** @type {IDBDatabase} */ (dbcached), [updatesStoreName]) // , 'readonly')
  const updatesIndex = updatesStore.index('name,id')
  const updates = await idb.rtop(updatesIndex.getAll(keyRangeIndexLowerBound(idbPersistence.name, idbPersistence._dbref, false)))
  if (!idbPersistence._destroyed) {
    if (beforeApplyUpdatesCallback) {
      beforeApplyUpdatesCallback(updatesStore)
=======
export const fetchUpdates = (idbPersistence, beforeApplyUpdatesCallback = () => {}, afterApplyUpdatesCallback = () => {}) => {
  const [updatesStore] = idb.transact(/** @type {IDBDatabase} */ (idbPersistence.db), [updatesStoreName]) // , 'readonly')
  return idb.getAll(updatesStore, idb.createIDBKeyRangeLowerBound(idbPersistence._dbref, false)).then(updates => {
    if (!idbPersistence._destroyed) {
      beforeApplyUpdatesCallback(updatesStore)
      Y.transact(idbPersistence.doc, () => {
        updates.forEach(val => Y.applyUpdate(idbPersistence.doc, val))
      }, idbPersistence, false)
      afterApplyUpdatesCallback(updatesStore)
>>>>>>> 41a5e596
    }
    Y.transact(idbPersistence.doc, () => {
      updates.forEach((/** @type {{ update: Uint8Array }} */record) => Y.applyUpdate(idbPersistence.doc, record.update))
    }, idbPersistence, false)
  }
  const [, lastKey] = await idb.getLastKey(/** @type {any} */(updatesIndex), keyRangeIndexAll(idbPersistence.name))
  idbPersistence._dbref = lastKey + 1
  const count = await idb.rtop(updatesIndex.count(keyRangeIndexAll(idbPersistence.name)))
  idbPersistence._dbsize = count
  return updatesStore
}

/**
 * @param {IndexeddbPersistence} idbPersistence
 * @param {boolean} forceStore
 */
export const storeState = async (idbPersistence, forceStore = true) => {
  const updatesStore = await fetchUpdates(idbPersistence)
  if (forceStore || idbPersistence._dbsize >= PREFERRED_TRIM_SIZE) {
    await idb.rtop(updatesStore.add({
      name: idbPersistence.name,
      update: Y.encodeStateAsUpdate(idbPersistence.doc)
    }))
    const updatesIndex = updatesStore.index('name,id')
    // resolve when transaction auto-commits
    const keys = await idb.rtop(updatesIndex.getAllKeys(keyRangeIndexUpperBound(idbPersistence.name, idbPersistence._dbref, true)))
    keys.forEach((/** @type {number} */key) => updatesStore.delete(key))
    const count = await idb.rtop(updatesIndex.count(keyRangeIndexAll(idbPersistence.name)))
    idbPersistence._dbsize = count
  }
}

/** Deletes the entire database. */
export const clear = async () => {
  await idb.deleteDB(dbname)
  dbpromise = undefined
  dbcached = undefined
}

/** Deletes a document from the database. We need a standalone method as a way to delete a persisted Doc if there is no IndexedDBPersistence instance. If you have an IndexedDBPersistence instance, call the clearData instance methnod.
 * @param {string} name
 * */
export const clearDocument = async (name) => {
  const db = await (dbpromise || idb.openDB(dbname, () => {}))
  return new Promise((resolve, reject) => {
    // resolve when transaction auto-commits
    const tx = db.transaction([customStoreName, updatesStoreName], 'readwrite')
    tx.oncomplete = resolve
    tx.onerror = reject

    // delete custom values
    const customStore = tx.objectStore(customStoreName)
    customStore.delete(keyRangeIndexAll(name))

    // delete updates
    const updatesStore = tx.objectStore(updatesStoreName)
    const updatesIndex = updatesStore.index('name,id')

    // get all keys from the index and then delete individually since there is no index.delete method
    idb.rtop(updatesIndex.getAllKeys(keyRangeIndexAll(name))).then(keys => {
      keys.forEach((/** @type {number} */key) => updatesStore.delete(key))
    })
  })
}

/**
 * Modified idb.openDB to pass the upgrade transaction to initDB for creating an index.
 * @param {string} name
 * @param {function(IDBDatabase, IDBTransaction):any} initDB Called when the database is first created
 * @return {Promise<IDBDatabase>}
 */
export const openDBWithUpgradeTransaction = (name, initDB) => new Promise((resolve, reject) => {
  // eslint-disable-next-line
  const request = indexedDB.open(name)
  /**
   * @param {any} event
   */
  request.onupgradeneeded = event => initDB(event.target.result, event.target.transaction)
  /**
   * @param {any} event
   */
  request.onerror = event => reject(new Error(event.target.error))
  /**
   * @param {any} event
   */
  request.onsuccess = event => {
    /**
     * @type {IDBDatabase}
     */
    const db = event.target.result
    db.onversionchange = () => { db.close() }

    if (typeof addEventListener !== 'undefined') {
      // eslint-disable-next-line
      addEventListener('unload', () => db.close())
    }
    resolve(db)
  }
})

/**
 * @extends Observable<string>
 */
export class IndexeddbPersistence extends Observable {
  /**
   * @param {string} name
   * @param {Y.Doc} doc
   */
  constructor (name, doc) {
    super()
    this.doc = doc
    this.name = name
    this._dbref = 0
    this._dbsize = 0
    this._destroyed = false
    this.created = false
    this.synced = false

    dbpromise = dbpromise || openDBWithUpgradeTransaction(dbname, (db, tx) => {
      idb.createStores(db, [
        [customStoreName],
        [updatesStoreName, { autoIncrement: true, keyPath: 'id' }]
      ])
      const updatesStore = tx.objectStore(updatesStoreName)
      updatesStore.createIndex('name,id', ['name', 'id'])
    }).then(db => {
      dbcached = db
      return db
    })

    /**
     * @type {Promise<IndexeddbPersistence>}
     */
<<<<<<< HEAD
    this.whenSynced = dbpromise.then(() => {
      this.created = true
      /**
       * @param {IDBObjectStore} updatesStore
       */
      const beforeApplyUpdatesCallback = (updatesStore) =>
        idb.rtop(updatesStore.add({
          name: this.name,
          update: Y.encodeStateAsUpdate(doc)
        }))
      return fetchUpdates(this, beforeApplyUpdatesCallback).then(() => {
=======
    this.whenSynced = promise.create(resolve => this.on('synced', () => resolve(this)))

    this._db.then(db => {
      this.db = db
      /**
       * @param {IDBObjectStore} updatesStore
       */
      const beforeApplyUpdatesCallback = (updatesStore) => idb.addAutoKey(updatesStore, Y.encodeStateAsUpdate(doc))
      const afterApplyUpdatesCallback = () => {
>>>>>>> 41a5e596
        if (this._destroyed) return this
        this.synced = true
        this.emit('synced', [this])
      }
      fetchUpdates(this, beforeApplyUpdatesCallback, afterApplyUpdatesCallback)
    })

    /**
     * Timeout in ms until data is merged and persisted in idb.
     */
    this._storeTimeout = 1000
    /**
     * @type {any}
     */
    this._storeTimeoutId = null
    /**
     * @param {Uint8Array} update
     * @param {any} origin
     */
    this._storeUpdate = (update, origin) => {
      if (origin !== this && this.created) {
        const [updatesStore] = idb.transact(/** @type {IDBDatabase} */ (dbcached), [updatesStoreName])
        idb.rtop(updatesStore.add({ name: this.name, update }))
        if (++this._dbsize >= PREFERRED_TRIM_SIZE) {
          // debounce store call
          if (this._storeTimeoutId !== null) {
            clearTimeout(this._storeTimeoutId)
          }
          this._storeTimeoutId = setTimeout(() => {
            storeState(this, false)
            this._storeTimeoutId = null
          }, this._storeTimeout)
        }
      }
    }
    doc.on('update', this._storeUpdate)
    this.destroy = this.destroy.bind(this)
    doc.on('destroy', this.destroy)
  }

  destroy () {
    if (this._storeTimeoutId) {
      clearTimeout(this._storeTimeoutId)
    }
    this.doc.off('update', this._storeUpdate)
    this.doc.off('destroy', this.destroy)
    this._destroyed = true
  }

  /**
   * Destroys this instance and removes the object stores from indexeddb.
   *
   * @return {Promise<void>}
   */
  async clearData () {
    this.destroy()
    return clearDocument(this.name)
  }

  /**
   * @param {String | number | ArrayBuffer | Date} key
   * @return {Promise<String | number | ArrayBuffer | Date | any>}
   */
  async get (key) {
    const db = await (/** @type {Promise<IDBDatabase>} */(dbpromise))
    const [custom] = idb.transact(db, [customStoreName], 'readonly')
    const { value } = await idb.rtop(custom.get([this.name, key]))
    return value
  }

  /**
   * @param {String | number | ArrayBuffer | Date} key
   * @param {String | number | ArrayBuffer | Date} value
   * @return {Promise<String | number | ArrayBuffer | Date>}
   */
  async set (key, value) {
    const db = await (/** @type {Promise<IDBDatabase>} */(dbpromise))
    const [custom] = idb.transact(db, [customStoreName])
    return idb.rtop(custom.put({ name: this.name, value }, [this.name, key]))
  }

  /**
   * @param {String | number | ArrayBuffer | Date} key
   * @return {Promise<undefined>}
   */
  async del (key) {
    const db = await (/** @type {Promise<IDBDatabase>} */(dbpromise))
    const [custom] = idb.transact(db, [customStoreName])
    return idb.del(custom, [this.name, key])
  }
}<|MERGE_RESOLUTION|>--- conflicted
+++ resolved
@@ -1,6 +1,5 @@
 import * as Y from 'yjs'
 import * as idb from 'lib0/indexeddb'
-import * as promise from 'lib0/promise'
 import { Observable } from 'lib0/observable'
 
 const dbname = 'y-indexeddb'
@@ -44,29 +43,16 @@
  * @param {function(IDBObjectStore):void} [beforeApplyUpdatesCallback]
  * @param {function(IDBObjectStore):void} [afterApplyUpdatesCallback]
  */
-<<<<<<< HEAD
-export const fetchUpdates = async (idbPersistence, beforeApplyUpdatesCallback) => {
+export const fetchUpdates = async (idbPersistence, beforeApplyUpdatesCallback = () => {}, afterApplyUpdatesCallback = () => {}) => {
   const [updatesStore] = idb.transact(/** @type {IDBDatabase} */ (dbcached), [updatesStoreName]) // , 'readonly')
   const updatesIndex = updatesStore.index('name,id')
   const updates = await idb.rtop(updatesIndex.getAll(keyRangeIndexLowerBound(idbPersistence.name, idbPersistence._dbref, false)))
   if (!idbPersistence._destroyed) {
-    if (beforeApplyUpdatesCallback) {
-      beforeApplyUpdatesCallback(updatesStore)
-=======
-export const fetchUpdates = (idbPersistence, beforeApplyUpdatesCallback = () => {}, afterApplyUpdatesCallback = () => {}) => {
-  const [updatesStore] = idb.transact(/** @type {IDBDatabase} */ (idbPersistence.db), [updatesStoreName]) // , 'readonly')
-  return idb.getAll(updatesStore, idb.createIDBKeyRangeLowerBound(idbPersistence._dbref, false)).then(updates => {
-    if (!idbPersistence._destroyed) {
-      beforeApplyUpdatesCallback(updatesStore)
-      Y.transact(idbPersistence.doc, () => {
-        updates.forEach(val => Y.applyUpdate(idbPersistence.doc, val))
-      }, idbPersistence, false)
-      afterApplyUpdatesCallback(updatesStore)
->>>>>>> 41a5e596
-    }
+    beforeApplyUpdatesCallback(updatesStore)
     Y.transact(idbPersistence.doc, () => {
       updates.forEach((/** @type {{ update: Uint8Array }} */record) => Y.applyUpdate(idbPersistence.doc, record.update))
     }, idbPersistence, false)
+    afterApplyUpdatesCallback(updatesStore)
   }
   const [, lastKey] = await idb.getLastKey(/** @type {any} */(updatesIndex), keyRangeIndexAll(idbPersistence.name))
   idbPersistence._dbref = lastKey + 1
@@ -196,7 +182,6 @@
     /**
      * @type {Promise<IndexeddbPersistence>}
      */
-<<<<<<< HEAD
     this.whenSynced = dbpromise.then(() => {
       this.created = true
       /**
@@ -207,23 +192,13 @@
           name: this.name,
           update: Y.encodeStateAsUpdate(doc)
         }))
-      return fetchUpdates(this, beforeApplyUpdatesCallback).then(() => {
-=======
-    this.whenSynced = promise.create(resolve => this.on('synced', () => resolve(this)))
-
-    this._db.then(db => {
-      this.db = db
-      /**
-       * @param {IDBObjectStore} updatesStore
-       */
-      const beforeApplyUpdatesCallback = (updatesStore) => idb.addAutoKey(updatesStore, Y.encodeStateAsUpdate(doc))
+
       const afterApplyUpdatesCallback = () => {
->>>>>>> 41a5e596
         if (this._destroyed) return this
         this.synced = true
         this.emit('synced', [this])
       }
-      fetchUpdates(this, beforeApplyUpdatesCallback, afterApplyUpdatesCallback)
+      return fetchUpdates(this, beforeApplyUpdatesCallback, afterApplyUpdatesCallback).then(() => this)
     })
 
     /**
